--- conflicted
+++ resolved
@@ -232,10 +232,7 @@
 			.spawn("polkadot", polkadot_future);
 	}
 
-<<<<<<< HEAD
 	Ok((task_manager, client, network))
-=======
-	Ok((task_manager, client))
 }
 
 struct SetDelayedBlockAnnounceValidator<B: BlockT> {
@@ -255,5 +252,4 @@
 	{
 		self.block_announce_validator.set(Box::new(JustifiedBlockAnnounceValidator::new(client, self.para_id)));
 	}
->>>>>>> 1f83a231
 }